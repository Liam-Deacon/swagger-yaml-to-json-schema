{
  "name": "ytoj",
  "version": "3.0.2",
  "description": "Generates JSON schema from Swagger/Open API YAML specifications",
  "main": "ytoj",
  "scripts": {
    "lint": "eslint .",
    "tape": "tape test/tests.js | colortape",
    "test": "npm run lint && npm run tape",
    "build": "npm ci && npm run test",
    "snyk-protect": "snyk protect",
    "prepare": "npm run snyk-protect",
    "start": "node ./bin/ytoj"
  },
  "remarkConfig": {
    "plugins": [
      "remark-preset-lint-recommended",
      "lint-fenced-code-flag"
    ]
  },
  "repository": {
    "type": "git",
    "url": "git+https://github.com/tromgy/swagger-yaml-to-json-schema.git"
  },
  "keywords": [
    "Swagger",
    "OpenAPI",
    "YAML",
    "JSON schema"
  ],
  "author": "Tromgy (tromgy@yahoo.com)",
  "license": "MIT",
  "bugs": {
    "url": "https://github.com/tromgy/swagger-yaml-to-json-schema/issues"
  },
  "homepage": "https://github.com/tromgy/swagger-yaml-to-json-schema#readme",
  "dependencies": {
    "colors": "^1.3.2",
    "js-yaml": "^3.13.1",
    "json-schema-ref-parser": "^6.0.2",
    "lodash": "^4.17.20",
    "promptly": "^3.0.3"
  },
  "devDependencies": {
    "colortape": "^0.1.2",
<<<<<<< HEAD
    "eslint": "^6.8.0",
    "snyk": "^1.316.1",
    "tape": "^4.9.1",
=======
    "eslint": "^6.2.2",
    "snyk": "^1.425.3",
    "tape": "^4.13.3",
>>>>>>> 9e38a457
    "tape-catch": "^1.0.6"
  },
  "bin": {
    "ytoj": "bin/ytoj.js"
  },
  "snyk": true
}<|MERGE_RESOLUTION|>--- conflicted
+++ resolved
@@ -43,15 +43,9 @@
   },
   "devDependencies": {
     "colortape": "^0.1.2",
-<<<<<<< HEAD
     "eslint": "^6.8.0",
-    "snyk": "^1.316.1",
-    "tape": "^4.9.1",
-=======
-    "eslint": "^6.2.2",
     "snyk": "^1.425.3",
     "tape": "^4.13.3",
->>>>>>> 9e38a457
     "tape-catch": "^1.0.6"
   },
   "bin": {
